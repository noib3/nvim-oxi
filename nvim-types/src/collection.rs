--- conflicted
+++ resolved
@@ -1,14 +1,8 @@
 //! This module contains functionality common to both `Array`s and
 //! `Dictionary`s.
 
-<<<<<<< HEAD
-use std::ops::{Deref, Index};
-use std::slice::{self, SliceIndex};
-=======
 use std::ops::{Deref, DerefMut};
-use std::ptr::NonNull;
 use std::slice;
->>>>>>> 20bf4878
 
 use libc::size_t;
 
